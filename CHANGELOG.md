--- conflicted
+++ resolved
@@ -1,7 +1,5 @@
 # Changelog
 
-<<<<<<< HEAD
-=======
 ## 0.12.0 (August 4, 2018)
 
 BREAKING CHANGE:
@@ -15,24 +13,23 @@
 ## 0.11.0 (June 19, 2018)
 
 BREAKING CHANGE:
- 
- - Do not encode zero values in `EncodeTime` 
+
+ - Do not encode zero values in `EncodeTime`
  (to match proto3's behaviour) (#178, #190)
- - Do not encode empty structs, unless explicitly enforced 
- via `amino:"write_empty"` (to match proto3's behaviour) (#179) 
- 
+ - Do not encode empty structs, unless explicitly enforced
+ via `amino:"write_empty"` (to match proto3's behaviour) (#179)
+
 IMPROVEMENTS:
  - DecodeInt{8, 16} negative limit checks (#125)
 
->>>>>>> b501f6cb
 ## 0.10.1 (June 15, 2018)
 
 FEATURE:
 
  - [aminoscan] aminoscan --color will print ASCII bytes in different colors
- 
+
 BUG FIXES:
- - do not err if prefix bytes are exactly 4 (for registered types) 
+ - do not err if prefix bytes are exactly 4 (for registered types)
 
 ## 0.10.0 (June 12, 2018)
 
