package amino

import (
	"bytes"
	"encoding/binary"
	"encoding/json"
	"errors"
	"fmt"
	"io"
	"reflect"
)

//----------------------------------------
// Global methods for global sealed codec.
var gcdc *Codec

func init() {
	gcdc = NewCodec().Seal()
}

func MarshalBinary(o interface{}) ([]byte, error) {
	return gcdc.MarshalBinary(o)
}

func MarshalBinaryWriter(w io.Writer, o interface{}) (n int64, err error) {
	return gcdc.MarshalBinaryWriter(w, o)
}

func MustMarshalBinary(o interface{}) []byte {
	return gcdc.MustMarshalBinary(o)
}

func MarshalBinaryBare(o interface{}) ([]byte, error) {
	return gcdc.MarshalBinaryBare(o)
}

func MustMarshalBinaryBare(o interface{}) []byte {
	return gcdc.MustMarshalBinaryBare(o)
}

func UnmarshalBinary(bz []byte, ptr interface{}) error {
	return gcdc.UnmarshalBinary(bz, ptr)
}

func UnmarshalBinaryReader(r io.Reader, ptr interface{}, maxSize int64) (n int64, err error) {
	return gcdc.UnmarshalBinaryReader(r, ptr, maxSize)
}

func MustUnmarshalBinary(bz []byte, ptr interface{}) {
	gcdc.MustUnmarshalBinary(bz, ptr)
}

func UnmarshalBinaryBare(bz []byte, ptr interface{}) error {
	return gcdc.UnmarshalBinaryBare(bz, ptr)
}

func MustUnmarshalBinaryBare(bz []byte, ptr interface{}) {
	gcdc.MustUnmarshalBinaryBare(bz, ptr)
}

func MarshalJSON(o interface{}) ([]byte, error) {
	return gcdc.MarshalJSON(o)
}

func UnmarshalJSON(bz []byte, ptr interface{}) error {
	return gcdc.UnmarshalJSON(bz, ptr)
}

func MarshalJSONIndent(o interface{}, prefix, indent string) ([]byte, error) {
	return gcdc.MarshalJSONIndent(o, prefix, indent)
}

//----------------------------------------
// Typ3

type Typ3 uint8

const (
	// Typ3 types
	Typ3_Varint     = Typ3(0)
	Typ3_8Byte      = Typ3(1)
	Typ3_ByteLength = Typ3(2)
	Typ3_Struct     = Typ3(3)
	Typ3_StructTerm = Typ3(4)
	Typ3_4Byte      = Typ3(5)
	Typ3_List       = Typ3(6)
	Typ3_Interface  = Typ3(7)
)

func (typ Typ3) String() string {
	switch typ {
	case Typ3_Varint:
		return "(U)Varint"
	case Typ3_8Byte:
		return "8Byte"
	case Typ3_ByteLength:
		return "ByteLength"
	case Typ3_Struct:
		return "Struct"
	case Typ3_StructTerm:
		return "StructTerm"
	case Typ3_4Byte:
		return "4Byte"
	case Typ3_List:
		return "List"
	case Typ3_Interface:
		return "Interface"
	default:
		return fmt.Sprintf("<Invalid Typ3 %X>", byte(typ))
	}
}

//----------------------------------------
// *Codec methods

// MarshalBinary encodes the object o according to the Amino spec,
// but prefixed by a uvarint encoding of the object to encode.
// Use MarshalBinaryBare if you don't want byte-length prefixing.
//
// For consistency, MarshalBinary will first dereference pointers
// before encoding.  MarshalBinary will panic if o is a nil-pointer,
// or if o is invalid.
func (cdc *Codec) MarshalBinary(o interface{}) ([]byte, error) {

	// Write the bytes here.
	var buf = new(bytes.Buffer)

	// Write the bz without length-prefixing.
	bz, err := cdc.MarshalBinaryBare(o)
	if err != nil {
		return nil, err
	}

	// Write uvarint(len(bz)).
	err = EncodeUvarint(buf, uint64(len(bz)))
	if err != nil {
		return nil, err
	}

	// Write bz.
	_, err = buf.Write(bz)
	if err != nil {
		return nil, err
	}

	return buf.Bytes(), nil
}

// MarshalBinaryWriter writes the bytes as would be returned from
// MarshalBinary to the writer w.
func (cdc *Codec) MarshalBinaryWriter(w io.Writer, o interface{}) (n int64, err error) {
	var bz, _n = []byte(nil), int(0)
	bz, err = cdc.MarshalBinary(o)
	if err != nil {
		return 0, err
	}
	_n, err = w.Write(bz) // TODO: handle overflow in 32-bit systems.
	n = int64(_n)
	return
}

// Panics if error.
func (cdc *Codec) MustMarshalBinary(o interface{}) []byte {
	bz, err := cdc.MarshalBinary(o)
	if err != nil {
		panic(err)
	}
	return bz
}

// MarshalBinaryBare encodes the object o according to the Amino spec.
// MarshalBinaryBare doesn't prefix the byte-length of the encoding,
// so the caller must handle framing.
func (cdc *Codec) MarshalBinaryBare(o interface{}) ([]byte, error) {

	// Dereference value if pointer.
	var rv, _, isNilPtr = derefPointers(reflect.ValueOf(o))
	if isNilPtr {
		// NOTE: You can still do so by calling
		// `.MarshalBinary(struct{ *SomeType })` or so on.
		panic("MarshalBinary cannot marshal a nil pointer directly. Try wrapping in a struct?")
	}

	// Encode Amino:binary bytes.
	var bz []byte
	buf := new(bytes.Buffer)
	rt := rv.Type()
	info, err := cdc.getTypeInfo_wlock(rt)
	if err != nil {
		return nil, err
	}
	err = cdc.encodeReflectBinary(buf, info, rv, FieldOptions{}, true)
	if err != nil {
		return nil, err
	}
	bz = buf.Bytes()

<<<<<<< HEAD
	// If registered concrete, prepend prefix bytes.
	if info.Registered {
		pb := info.Prefix.Bytes()
=======
	// If registered concrete, prepend prefix+typ3 bytes.
	if info.Registered {
		typ := typeToTyp3(rt, FieldOptions{})
		pb := info.Prefix.WithTyp3(typ).Bytes()
>>>>>>> 5e503f03
		bz = append(pb, bz...)
	}

	return bz, nil
}

// Panics if error.
func (cdc *Codec) MustMarshalBinaryBare(o interface{}) []byte {
	bz, err := cdc.MarshalBinaryBare(o)
	if err != nil {
		panic(err)
	}
	return bz
}

// Like UnmarshalBinaryBare, but will first decode the byte-length prefix.
// UnmarshalBinary will panic if ptr is a nil-pointer.
// Returns an error if not all of bz is consumed.
func (cdc *Codec) UnmarshalBinary(bz []byte, ptr interface{}) error {
	if len(bz) == 0 {
		return errors.New("UnmarshalBinary cannot decode empty bytes")
	}

	// Read byte-length prefix.
	u64, n := binary.Uvarint(bz)
	if n < 0 {
		return fmt.Errorf("Error reading msg byte-length prefix: got code %v", n)
	}
	if u64 > uint64(len(bz)-n) {
		return fmt.Errorf("Not enough bytes to read in UnmarshalBinary, want %v more bytes but only have %v",
			u64, len(bz)-n)
	} else if u64 < uint64(len(bz)-n) {
		return fmt.Errorf("Bytes left over in UnmarshalBinary, should read %v more bytes but have %v",
			u64, len(bz)-n)
	}
	bz = bz[n:]

	// Decode.
	return cdc.UnmarshalBinaryBare(bz, ptr)
}

// Like UnmarshalBinaryBare, but will first read the byte-length prefix.
// UnmarshalBinaryReader will panic if ptr is a nil-pointer.
// If maxSize is 0, there is no limit (not recommended).
func (cdc *Codec) UnmarshalBinaryReader(r io.Reader, ptr interface{}, maxSize int64) (n int64, err error) {
	if maxSize < 0 {
		panic("maxSize cannot be negative.")
	}

	// Read byte-length prefix.
	var l int64
	var buf [binary.MaxVarintLen64]byte
	for i := 0; i < len(buf); i++ {
		_, err = r.Read(buf[i : i+1])
		if err != nil {
			return
		}
		n += 1
		if buf[i]&0x80 == 0 {
			break
		}
		if n >= maxSize {
			err = fmt.Errorf("Read overflow, maxSize is %v but uvarint(length-prefix) is itself greater than maxSize.", maxSize)
		}
	}
	u64, _ := binary.Uvarint(buf[:])
	if err != nil {
		return
	}
	if maxSize > 0 {
		if uint64(maxSize) < u64 {
			err = fmt.Errorf("Read overflow, maxSize is %v but this amino binary object is %v bytes.", maxSize, u64)
			return
		}
		if (maxSize - n) < int64(u64) {
			err = fmt.Errorf("Read overflow, maxSize is %v but this length-prefixed amino binary object is %v+%v bytes.", maxSize, n, u64)
			return
		}
	}
	l = int64(u64)
	if l < 0 {
		err = fmt.Errorf("Read overflow, this implementation can't read this because, why would anyone have this much data? Hello from 2018.")
	}

	// Read that many bytes.
	var bz = make([]byte, l, l)
	_, err = io.ReadFull(r, bz)
	if err != nil {
		return
	}
	n += l

	// Decode.
	err = cdc.UnmarshalBinaryBare(bz, ptr)
	return
}

// Panics if error.
func (cdc *Codec) MustUnmarshalBinary(bz []byte, ptr interface{}) {
	err := cdc.UnmarshalBinary(bz, ptr)
	if err != nil {
		panic(err)
	}
}

// UnmarshalBinaryBare will panic if ptr is a nil-pointer.
func (cdc *Codec) UnmarshalBinaryBare(bz []byte, ptr interface{}) error {

	rv := reflect.ValueOf(ptr)
	if rv.Kind() != reflect.Ptr {
		panic("Unmarshal expects a pointer")
	}
	rv = rv.Elem()
	rt := rv.Type()
	info, err := cdc.getTypeInfo_wlock(rt)
	if err != nil {
		return err
	}
<<<<<<< HEAD
	// If registered concrete, consume and verify prefix bytes.
	if info.Registered {
		pb := info.Prefix.Bytes()
=======
	// If registered concrete, consume and verify prefix+typ3 bytes.
	if info.Registered {
		typ := typeToTyp3(rt, FieldOptions{})
		pb := info.Prefix.WithTyp3(typ).Bytes()
>>>>>>> 5e503f03
		if len(bz) <= 4 {
			return fmt.Errorf("UnmarshalBinaryBare expected to read prefix bytes %X (since it is registered concrete) but got %X", pb, bz)
		} else if !bytes.Equal(bz[:4], pb) {
			return fmt.Errorf("UnmarshalBinaryBare expected to read prefix bytes %X (since it is registered concrete) but got %X...", pb, bz[:4])
		}
		bz = bz[4:]
	}
	// Decode contents into rv.
<<<<<<< HEAD
	n, err := cdc.decodeReflectBinary(bz, info, rv, FieldOptions{}, true)
=======
	n, err := cdc.decodeReflectBinary(bz, info, rv, FieldOptions{})
>>>>>>> 5e503f03
	if err != nil {
		return fmt.Errorf("Unmarshal failed after %v bytes: %v", n, err)
	}
	if n != len(bz) {
		return fmt.Errorf("Unmarshal didn't read all bytes. Expected to read %v, only read %v", len(bz), n)
	}
	return nil
}

// Panics if error.
func (cdc *Codec) MustUnmarshalBinaryBare(bz []byte, ptr interface{}) {
	err := cdc.UnmarshalBinaryBare(bz, ptr)
	if err != nil {
		panic(err)
	}
}

func (cdc *Codec) MarshalJSON(o interface{}) ([]byte, error) {
	rv := reflect.ValueOf(o)
	if rv.Kind() == reflect.Invalid {
		return []byte("null"), nil
	}
	rt := rv.Type()
	w := new(bytes.Buffer)
	info, err := cdc.getTypeInfo_wlock(rt)
	if err != nil {
		return nil, err
	}

	// Write the disfix wrapper if it is a registered concrete type.
	if info.Registered {
		// Part 1:
		err = writeStr(w, _fmt(`{"type":"%s","value":`, info.Name))
		if err != nil {
			return nil, err
		}
	}

	// Write the rest from rv.
	if err := cdc.encodeReflectJSON(w, info, rv, FieldOptions{}); err != nil {
		return nil, err
	}

	// disfix wrapper continued...
	if info.Registered {
		// Part 2:
		if err != nil {
			return nil, err
		}
		err = writeStr(w, `}`)
		if err != nil {
			return nil, err
		}
	}
	return w.Bytes(), nil
}

func (cdc *Codec) UnmarshalJSON(bz []byte, ptr interface{}) error {
	if len(bz) == 0 {
		return errors.New("UnmarshalJSON cannot decode empty bytes")
	}

	rv := reflect.ValueOf(ptr)
	if rv.Kind() != reflect.Ptr {
		return errors.New("UnmarshalJSON expects a pointer")
	}
	rv = rv.Elem()
	rt := rv.Type()
	info, err := cdc.getTypeInfo_wlock(rt)
	if err != nil {
		return err
	}
	// If registered concrete, consume and verify type wrapper.
	if info.Registered {
		// Consume type wrapper info.
		name, bz_, err := decodeInterfaceJSON(bz)
		if err != nil {
			return err
		}
		// Check name against info.
		if name != info.Name {
			return fmt.Errorf("UnmarshalJSON wants to decode a %v but found a %v", info.Name, name)
		}
		bz = bz_
	}
	return cdc.decodeReflectJSON(bz, info, rv, FieldOptions{})
}

// MarshalJSONIndent calls json.Indent on the output of cdc.MarshalJSON
// using the given prefix and indent string.
func (cdc *Codec) MarshalJSONIndent(o interface{}, prefix, indent string) ([]byte, error) {
	bz, err := cdc.MarshalJSON(o)
	if err != nil {
		return nil, err
	}
	var out bytes.Buffer
	err = json.Indent(&out, bz, prefix, indent)
	if err != nil {
		return nil, err
	}
	return out.Bytes(), nil
}<|MERGE_RESOLUTION|>--- conflicted
+++ resolved
@@ -195,17 +195,10 @@
 	}
 	bz = buf.Bytes()
 
-<<<<<<< HEAD
 	// If registered concrete, prepend prefix bytes.
 	if info.Registered {
 		pb := info.Prefix.Bytes()
-=======
-	// If registered concrete, prepend prefix+typ3 bytes.
-	if info.Registered {
-		typ := typeToTyp3(rt, FieldOptions{})
-		pb := info.Prefix.WithTyp3(typ).Bytes()
->>>>>>> 5e503f03
-		bz = append(pb, bz...)
+    bz = append(pb, bz...)
 	}
 
 	return bz, nil
@@ -323,16 +316,9 @@
 	if err != nil {
 		return err
 	}
-<<<<<<< HEAD
 	// If registered concrete, consume and verify prefix bytes.
 	if info.Registered {
 		pb := info.Prefix.Bytes()
-=======
-	// If registered concrete, consume and verify prefix+typ3 bytes.
-	if info.Registered {
-		typ := typeToTyp3(rt, FieldOptions{})
-		pb := info.Prefix.WithTyp3(typ).Bytes()
->>>>>>> 5e503f03
 		if len(bz) <= 4 {
 			return fmt.Errorf("UnmarshalBinaryBare expected to read prefix bytes %X (since it is registered concrete) but got %X", pb, bz)
 		} else if !bytes.Equal(bz[:4], pb) {
@@ -341,12 +327,8 @@
 		bz = bz[4:]
 	}
 	// Decode contents into rv.
-<<<<<<< HEAD
 	n, err := cdc.decodeReflectBinary(bz, info, rv, FieldOptions{}, true)
-=======
-	n, err := cdc.decodeReflectBinary(bz, info, rv, FieldOptions{})
->>>>>>> 5e503f03
-	if err != nil {
+  if err != nil {
 		return fmt.Errorf("Unmarshal failed after %v bytes: %v", n, err)
 	}
 	if n != len(bz) {
