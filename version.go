package amino

// Version
<<<<<<< HEAD
const Version = "0.9.9"
=======
const Version = "0.9.8"
>>>>>>> 3668c02a
<|MERGE_RESOLUTION|>--- conflicted
+++ resolved
@@ -1,8 +1,4 @@
 package amino
 
 // Version
-<<<<<<< HEAD
-const Version = "0.9.9"
-=======
-const Version = "0.9.8"
->>>>>>> 3668c02a
+const Version = "0.9.9"